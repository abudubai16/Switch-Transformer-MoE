--- conflicted
+++ resolved
@@ -1,10 +1,6 @@
 print("that shouldn't be the case here!!")
 
 for i in range(10):
-<<<<<<< HEAD
-    print(i)
+    print(2*i)
 
-print('that is not the case here at all!')
-=======
-    print(2*i)
->>>>>>> abf9eb7d
+print('that is not the case here at all!')